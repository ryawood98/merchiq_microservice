--- conflicted
+++ resolved
@@ -88,11 +88,7 @@
         )
 
     # TPR = Temporary Price Reduction
-<<<<<<< HEAD
     df["tpr_disc"] = df["non_promo_price"].fillna((df["promo_price"]/0.8).round()) - df["promo_price"].fillna(df["non_promo_price"])
-=======
-    df["tpr_disc"] = df["non_promo_price"] - df["promo_price"].fillna(df["non_promo_price"])
->>>>>>> 79ff1d06
     df["is_offer"] = df["offer_message_0"].notnull().astype(int)
     if df.shape[0] == 0:
         print('No items found')
@@ -157,7 +153,6 @@
     merch_grid['tpr_disc_predicted'] = merch_grid['tpr_disc_smoothed']
     merch_grid['tpr_disc_desc_predicted'] = '$'+merch_grid['tpr_disc_predicted'].apply(lambda x: '{:.2f}'.format(x))
 
-<<<<<<< HEAD
     # Merge coupon data into master merch grid
     merch_grid_master = merch_grid_master.merge(merch_grid, on=['retailer_week','week','year'])
 
@@ -296,34 +291,6 @@
 
         historical_coupon = DataSeries(week=historical_week, discount=historical_disc_coupon, label=historical_disc_coupon_desc),
         prediction_coupon = DataSeries(week=prediction_week, discount=prediction_disc_coupon, label=prediction_disc_coupon_desc),
-=======
-    historical_week = merch_grid_raw.loc[
-        (merch_grid_raw["retailer_week"] < right_now),
-        "retailer_week",
-    ].to_list()
-    historical_discount = merch_grid_raw.loc[
-        (merch_grid_raw["retailer_week"] < right_now),
-        mechanic_col,
-    ].to_list()
-    prediction_week = merch_grid_raw.loc[
-        (merch_grid_raw["retailer_week"] >= right_now),
-        "retailer_week",
-    ].to_list()
-    prediction_discount = merch_grid_raw.loc[
-        (merch_grid_raw["retailer_week"] >= right_now),
-        mechanic_col + "_predicted",
-    ].to_list()
-
-    data_pred = DataPred(
-        historical=DataSeries(
-            week=list(map(convert_time, historical_week)),
-            discount=historical_discount,
-        ),
-        prediction=DataSeries(
-            week=list(map(convert_time, prediction_week)),
-            discount=prediction_discount,
-        ),
->>>>>>> 79ff1d06
     )
     res = PredictionResponse(
         status="GOOD REQUEST",
